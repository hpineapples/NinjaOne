--- conflicted
+++ resolved
@@ -26,11 +26,7 @@
     [OutputType([Object])]
     [Diagnostics.CodeAnalysis.SuppressMessageAttribute('PSReviewUnusedParameter', '', Justification = 'Uses dynamic parameter parsing.')]
     Param(
-<<<<<<< HEAD
-        # Filter by device ID.
-=======
         # Device id to get custom field values for a specific device.
->>>>>>> d31d09fe
         [Parameter(ValueFromPipelineByPropertyName)]
         [Alias('id')]
         [Int]$deviceId
